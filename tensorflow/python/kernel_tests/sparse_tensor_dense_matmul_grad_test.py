--- conflicted
+++ resolved
@@ -41,15 +41,11 @@
     return sparse_tensor.SparseTensor(
         indices=x_indices, values=x_values, dense_shape=x_shape), len(x_values)
 
-<<<<<<< HEAD
-  def _randomTensor(self, size, values_dtype, adjoint=False, sparse=False,
-=======
   def _randomTensor(self,
                     size,
                     values_dtype,
                     adjoint=False,
                     sparse=False,
->>>>>>> 32694239
                     indices_dtype=np.int64):
     n, m = size
     x = np.random.randn(n, m).astype(values_dtype)
@@ -66,16 +62,11 @@
                      indices_dtype):
     n, k, m = np.random.randint(1, 10, size=3)
     sp_t, nnz = self._randomTensor(
-<<<<<<< HEAD
-        [n, k], values_dtype, adjoint=adjoint_a, sparse=True,
-      indices_dtype=indices_dtype)
-=======
         [n, k],
         values_dtype,
         adjoint=adjoint_a,
         sparse=True,
         indices_dtype=indices_dtype)
->>>>>>> 32694239
     dense_t = self._randomTensor([k, m], values_dtype, adjoint=adjoint_b)
 
     matmul = sparse_ops.sparse_tensor_dense_matmul(
@@ -94,11 +85,7 @@
     for adjoint_a in [True, False]:
       for adjoint_b in [True, False]:
         name = "sparse_tensor_dense_matmul_%s_%s_%s_%s" % (
-<<<<<<< HEAD
-          adjoint_a, adjoint_b, values_dtype.__name__, indices_dtype.__name__)
-=======
             adjoint_a, adjoint_b, values_dtype.__name__, indices_dtype.__name__)
->>>>>>> 32694239
         self._testGradients(adjoint_a, adjoint_b, name, values_dtype,
                             indices_dtype)
 
