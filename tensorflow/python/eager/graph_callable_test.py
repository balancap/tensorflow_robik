--- conflicted
+++ resolved
@@ -50,11 +50,7 @@
     @graph_callable.graph_callable(
         [graph_callable.ShapeAndDtype(shape=(1), dtype=dtypes.float32)])
     def my_function(x):
-<<<<<<< HEAD
-      s = x.get_shape()
-=======
       _ = x.get_shape()
->>>>>>> 342f6b57
       v = variable_scope.get_variable(
           "v", initializer=init_ops.zeros_initializer(), shape=[x.shape[0]])
       return v + x
@@ -63,10 +59,7 @@
                      my_function(
                          constant_op.constant([2.],
                                               dtype=dtypes.float32)).numpy())
-<<<<<<< HEAD
-=======
 
->>>>>>> 342f6b57
   def testMismatchingNumArgs(self):
     # pylint: disable=anomalous-backslash-in-string
     with self.assertRaisesRegexp(TypeError,
